{
  "name": "wireit",
  "version": "0.3.1",
  "description": "Upgrade your npm scripts to make them smarter and more efficient",
  "author": "Google LLC",
  "license": "Apache-2.0",
  "repository": {
    "type": "git",
    "url": "https://github.com/google/wireit.git"
  },
  "type": "module",
  "bin": {
    "wireit": "bin/wireit.js"
  },
  "files": [
    "bin/wireit.js",
    "lib/**/*.js",
    "!lib/test/**",
    "schema.json"
  ],
  "engines": {
    "node": ">=14.14.0"
  },
  "scripts": {
    "build": "wireit",
    "lint": "wireit",
    "format": "prettier . -w",
    "format:check": "prettier . -c",
    "test": "wireit",
    "test:headless": "wireit",
    "test:basic": "wireit",
    "test:cache-github": "wireit",
    "test:cache-local": "wireit",
    "test:clean": "wireit",
    "test:copy": "wireit",
    "test:delete": "wireit",
    "test:diagnostic": "wireit",
    "test:errors-analysis": "wireit",
    "test:errors-usage": "wireit",
    "test:freshness": "wireit",
    "test:glob": "wireit",
    "test:json-schema": "wireit",
    "test:optimize-cprms": "wireit",
    "test:optimize-mkdirs": "wireit",
    "test:parallelism": "wireit",
    "test:stdio-replay": "wireit",
    "test:watch": "wireit"
  },
  "wireit": {
    "build": {
      "command": "tsc --build --pretty",
      "files": [
        "src/**/*.ts",
        "tsconfig.json"
      ],
      "output": [
        "lib/**",
        ".tsbuildinfo"
      ],
      "clean": "if-file-deleted"
    },
    "test": {
      "dependencies": [
        "test:headless",
        "./vscode-extension:test"
      ]
    },
    "test:headless": {
      "dependencies": [
        "test:basic",
        "test:cache-github",
        "test:cache-local",
        "test:clean",
        "test:copy",
        "test:delete",
        "test:diagnostic",
        "test:errors-analysis",
        "test:errors-usage",
        "test:freshness",
        "test:glob",
        "test:json-schema",
        "test:optimize-cprms",
        "test:optimize-mkdirs",
        "test:parallelism",
        "test:stdio-replay",
        "test:watch"
      ]
    },
    "lint": {
      "command": "eslint --color --cache --cache-location .eslintcache .",
      "files": [
        ".eslintignore",
        ".eslintrc.cjs",
        "src/**/*.ts",
<<<<<<< HEAD
        "vscode-extension/**/*.ts"
=======
        "vscode-extension/src/**/*.ts"
>>>>>>> 82dd3ce1
      ],
      "output": []
    },
    "test:basic": {
      "command": "uvu lib/test \"basic\\.test\\.js$\"",
      "dependencies": [
        "build"
      ],
      "files": [],
      "output": []
    },
    "test:cache-github": {
      "command": "uvu lib/test \"cache-github\\.test\\.js$\"",
      "dependencies": [
        "build"
      ],
      "files": [],
      "output": []
    },
    "test:cache-local": {
      "command": "uvu lib/test \"cache-local\\.test\\.js$\"",
      "dependencies": [
        "build"
      ],
      "files": [],
      "output": []
    },
    "test:clean": {
      "command": "uvu lib/test \"clean\\.test\\.js$\"",
      "dependencies": [
        "build"
      ],
      "files": [],
      "output": []
    },
    "test:copy": {
      "command": "uvu lib/test \"copy\\.test\\.js$\"",
      "dependencies": [
        "build"
      ],
      "files": [],
      "output": []
    },
    "test:delete": {
      "command": "uvu lib/test \"delete\\.test\\.js$\"",
      "dependencies": [
        "build"
      ],
      "files": [],
      "output": []
    },
    "test:diagnostic": {
      "command": "uvu lib/test \"diagnostic\\.test\\.js$\"",
      "dependencies": [
        "build"
      ],
      "files": [],
      "output": []
    },
    "test:errors-analysis": {
      "command": "uvu lib/test \"errors-analysis\\.test\\.js$\"",
      "dependencies": [
        "build"
      ],
      "files": [],
      "output": []
    },
    "test:errors-usage": {
      "command": "uvu lib/test \"errors-usage\\.test\\.js$\"",
      "dependencies": [
        "build"
      ],
      "files": [],
      "output": []
    },
    "test:freshness": {
      "command": "uvu lib/test \"freshness\\.test\\.js$\"",
      "dependencies": [
        "build"
      ],
      "files": [],
      "output": []
    },
    "test:glob": {
      "command": "uvu lib/test \"glob\\.test\\.js$\"",
      "dependencies": [
        "build"
      ],
      "files": [],
      "output": []
    },
    "test:json-schema": {
      "command": "uvu lib/test \"json-schema\\.test\\.js$\"",
      "dependencies": [
        "build"
      ],
      "files": [
        "schema.json"
      ],
      "output": []
    },
    "test:optimize-cprms": {
      "command": "uvu lib/test \"optimize-cprms\\.test\\.js$\"",
      "dependencies": [
        "build"
      ],
      "files": [],
      "output": []
    },
    "test:optimize-mkdirs": {
      "command": "uvu lib/test \"optimize-mkdirs\\.test\\.js$\"",
      "dependencies": [
        "build"
      ],
      "files": [],
      "output": []
    },
    "test:parallelism": {
      "command": "uvu lib/test \"parallelism\\.test\\.js$\"",
      "dependencies": [
        "build"
      ],
      "files": [],
      "output": []
    },
    "test:stdio-replay": {
      "command": "uvu lib/test \"stdio-replay\\.test\\.js$\"",
      "dependencies": [
        "build"
      ],
      "files": [],
      "output": []
    },
    "test:watch": {
      "command": "uvu lib/test \"watch\\.test\\.js$\"",
      "dependencies": [
        "build"
      ],
      "files": [],
      "output": []
    }
  },
  "devDependencies": {
    "@types/braces": "^3.0.1",
    "@types/node": "^14.0.0",
    "@typescript-eslint/eslint-plugin": "^5.17.0",
    "@typescript-eslint/parser": "^5.17.0",
    "cmd-shim": "^5.0.0",
    "eslint": "^8.12.0",
    "jsonschema": "^1.4.0",
    "pnpm": "^7.0.0",
    "prettier": "^2.6.2",
    "typescript": "^4.6.3",
    "uvu": "^0.5.3",
    "wireit": "^0.3.1",
    "yarn": "^1.22.18"
  },
  "prettier": {
    "singleQuote": true,
    "bracketSpacing": false
  },
  "dependencies": {
    "@actions/cache": "=2.0.2",
    "braces": "^3.0.2",
    "chokidar": "^3.5.3",
    "fast-glob": "^3.2.11",
    "jsonc-parser": "^3.0.0"
  },
  "workspaces": [
    "vscode-extension"
  ]
}<|MERGE_RESOLUTION|>--- conflicted
+++ resolved
@@ -92,11 +92,7 @@
         ".eslintignore",
         ".eslintrc.cjs",
         "src/**/*.ts",
-<<<<<<< HEAD
-        "vscode-extension/**/*.ts"
-=======
         "vscode-extension/src/**/*.ts"
->>>>>>> 82dd3ce1
       ],
       "output": []
     },
