{
  "name": "@wireit/internal-website",
  "description": "The website for wireit",
  "private": true,
  "version": "0.0.0",
  "author": "Google LLC",
  "license": "Apache-2.0",
  "type": "module",
  "scripts": {
    "build": "wireit",
    "serve": "wireit"
  },
  "wireit": {
    "build": {
      "command": "eleventy --config=.eleventy.cjs",
      "files": [
        ".eleventy.cjs",
        "content/**"
      ],
      "output": [
        "_site/**"
      ],
      "clean": "if-file-deleted"
    },
    "serve": {
      "command": "wds --root-dir=_site --watch --open --node-resolve",
      "service": true,
      "dependencies": [
        {
          "script": "build",
          "cascade": false
        },
        {
          "script": "./client:build",
          "cascade": false
        },
        {
          "script": "./client:check",
          "cascade": false
        }
      ],
      "files": []
    }
  },
  "dependencies": {
    "@11ty/eleventy": "^1.0.1",
    "@11ty/eleventy-navigation": "^0.3.3",
    "@11ty/eleventy-plugin-syntaxhighlight": "^4.0.0",
<<<<<<< HEAD
=======
    "@11ty/eleventy": "^2.0.0",
>>>>>>> 11d1e562
    "@web/dev-server": "^0.1.31",
    "markdown-it": "^13.0.1",
    "markdown-it-anchor": "^8.6.3",
    "prism-themes": "^1.9.0"
  }
}<|MERGE_RESOLUTION|>--- conflicted
+++ resolved
@@ -43,13 +43,9 @@
     }
   },
   "dependencies": {
-    "@11ty/eleventy": "^1.0.1",
+    "@11ty/eleventy": "^2.0.0",
     "@11ty/eleventy-navigation": "^0.3.3",
     "@11ty/eleventy-plugin-syntaxhighlight": "^4.0.0",
-<<<<<<< HEAD
-=======
-    "@11ty/eleventy": "^2.0.0",
->>>>>>> 11d1e562
     "@web/dev-server": "^0.1.31",
     "markdown-it": "^13.0.1",
     "markdown-it-anchor": "^8.6.3",
