/**
 * @license
 * Copyright 2022 Google LLC
 * SPDX-License-Identifier: Apache-2.0
 */

import {suite} from 'uvu';
import * as assert from 'uvu/assert';
import * as pathlib from 'path';
import {timeout} from './util/uvu-timeout.js';
import {WireitTestRig} from './util/test-rig.js';
import {IS_WINDOWS} from '../util/windows.js';
import {checkScriptOutput} from './util/check-script-output.js';

const test = suite<{rig: WireitTestRig}>();

test.before.each(async (ctx) => {
  try {
    ctx.rig = new WireitTestRig();
    await ctx.rig.setup();
  } catch (error) {
    // Uvu has a bug where it silently ignores failures in before and after,
    // see https://github.com/lukeed/uvu/issues/191.
    console.error('uvu before error', error);
    process.exit(1);
  }
});

test.after.each(async (ctx) => {
  try {
    await ctx.rig.cleanup();
  } catch (error) {
    // Uvu has a bug where it silently ignores failures in before and after,
    // see https://github.com/lukeed/uvu/issues/191.
    console.error('uvu after error', error);
    process.exit(1);
  }
});

test(
  'wireit section is not an object',
  timeout(async ({rig}) => {
    await rig.write({
      'package.json': {
        scripts: {
          a: 'wireit',
        },
        wireit: [],
      },
    });
    const result = rig.exec('npm run a');
    const done = await result.exit;
    assert.equal(done.code, 1);
    checkScriptOutput(
      done.stderr,
      `
❌ package.json:5:13 Expected an object, but was array.
      "wireit": []
                ~~
❌ package.json:3:10 This script is configured to run wireit but it has no config in the wireit section of this package.json file
        "a": "wireit"
             ~~~~~~~~`
    );
  })
);

test(
  'wireit config is not an object',
  timeout(async ({rig}) => {
    await rig.write({
      'package.json': {
        scripts: {
          a: 'wireit',
        },
        wireit: {
          a: [],
        },
      },
    });
    const result = rig.exec('npm run a');
    const done = await result.exit;
    assert.equal(done.code, 1);
    checkScriptOutput(
      done.stderr,
      `
❌ package.json:6:10 Expected an object, but was array.
        "a": []
             ~~
❌ package.json:3:10 This script is configured to run wireit but it has no config in the wireit section of this package.json file
        "a": "wireit"
             ~~~~~~~~`
    );
  })
);

test(
  'wireit config but no entry in scripts section',
  timeout(async ({rig}) => {
    await rig.write({
      'package.json': {
        scripts: {
          a: 'wireit',
        },
        wireit: {
          a: {
            dependencies: ['b'],
          },
          b: {
            dependencies: [],
          },
        },
      },
    });
    const result = rig.exec('npm run a');
    const done = await result.exit;
    assert.equal(done.code, 1);
    checkScriptOutput(
      done.stderr,
      `
❌ package.json:11:5 Script "b" not found in the scripts section of this package.json.
        "b": {
        ~~~`
    );
  })
);

test(
  'dependencies is not an array',
  timeout(async ({rig}) => {
    await rig.write({
      'package.json': {
        scripts: {
          a: 'wireit',
        },
        wireit: {
          a: {
            dependencies: {},
          },
        },
      },
    });
    const result = rig.exec('npm run a');
    const done = await result.exit;
    assert.equal(done.code, 1);
    checkScriptOutput(
      done.stderr,
      `
❌ package.json:7:23 Expected an array, but was object.
          "dependencies": {}
                          ~~`
    );
  })
);

test(
  'dependency is not a string',
  timeout(async ({rig}) => {
    await rig.write({
      'package.json': {
        scripts: {
          a: 'wireit',
        },
        wireit: {
          a: {
            dependencies: [[]],
          },
        },
      },
    });
    const result = rig.exec('npm run a');
    const done = await result.exit;
    assert.equal(done.code, 1);
    checkScriptOutput(
      done.stderr,
      `
❌ package.json:8:9 Expected a string or object, but was array.
            []
            ~~`
    );
  })
);

test(`dependencies.script is not a string (object form)`, async ({rig}) => {
  await rig.write('package.json', {
    scripts: {
      a: 'wireit',
    },
    wireit: {
      a: {
        dependencies: [
          {
            script: [],
          },
        ],
      },
    },
  });
  const execResult = rig.exec(`npm run a`);
  const done = await execResult.exit;
  assert.equal(done.code, 1);
  assertScriptOutputEquals(
    done.stderr,
    `
❌ package.json:9:21 Expected a string, but was array.
              "script": []
                        ~~`
  );
});

test(
  'dependency is empty or blank',
  timeout(async ({rig}) => {
    await rig.write({
      'package.json': {
        scripts: {
          a: 'wireit',
        },
        wireit: {
          a: {
            dependencies: [' '],
          },
        },
      },
    });
    const result = rig.exec('npm run a');
    const done = await result.exit;
    assert.equal(done.code, 1);
    checkScriptOutput(
      done.stderr,
      `
❌ package.json:8:9 Expected this field to be nonempty
            " "
            ~~~`
    );
  })
);

test(`dependencies.script is empty or blank (object form)`, async ({rig}) => {
  await rig.write('package.json', {
    scripts: {
      a: 'wireit',
      1: 'wireit',
    },
    wireit: {
      a: {
        command: 'true',
        dependencies: [
          {
            script: '',
          },
        ],
      },
      1: {
        command: 'true',
      },
    },
  });
  const execResult = rig.exec(`npm run a`);
  const done = await execResult.exit;
  assert.equal(done.code, 1);
  assertScriptOutputEquals(
    done.stderr,
    `
❌ package.json:14:21 Expected this field to be nonempty
              "script": ""
                        ~~`
  );
});

test(`dependencies.script is missing (object form)`, async ({rig}) => {
  await rig.write('package.json', {
    scripts: {
      a: 'wireit',
      1: 'wireit',
    },
    wireit: {
      a: {
        command: 'true',
        dependencies: [{}],
      },
      1: {
        command: 'true',
      },
    },
  });
  const execResult = rig.exec(`npm run a`);
  const done = await execResult.exit;
  assert.equal(done.code, 1);
  assertScriptOutputEquals(
    done.stderr,
    `
❌ package.json:13:9 Dependency object must set a "script" property.
            {}
            ~~`
  );
});

test(
  'command is not a string',
  timeout(async ({rig}) => {
    await rig.write({
      'package.json': {
        scripts: {
          a: 'wireit',
        },
        wireit: {
          a: {
            command: [],
          },
        },
      },
    });
    const result = rig.exec('npm run a');
    const done = await result.exit;
    assert.equal(done.code, 1);
    checkScriptOutput(
      done.stderr,
      `
❌ package.json:7:18 Expected a string, but was array.
          "command": []
                     ~~`
    );
  })
);

test(
  'command is empty or blank',
  timeout(async ({rig}) => {
    await rig.write({
      'package.json': {
        scripts: {
          a: 'wireit',
        },
        wireit: {
          a: {
            command: '',
          },
        },
      },
    });
    const result = rig.exec('npm run a');
    const done = await result.exit;
    assert.equal(done.code, 1);
    checkScriptOutput(
      done.stderr,
      `
❌ package.json:7:18 Expected this field to be nonempty
          "command": ""
                     ~~`
    );
  })
);

test(
  'files is not an array',
  timeout(async ({rig}) => {
    await rig.write({
      'package.json': {
        scripts: {
          a: 'wireit',
        },
        wireit: {
          a: {
            command: 'true',
            files: {},
          },
        },
      },
    });
    const result = rig.exec('npm run a');
    const done = await result.exit;
    assert.equal(done.code, 1);
    checkScriptOutput(
      done.stderr,
      `
❌ package.json:8:16 Expected an array, but was object.
          "files": {}
                   ~~`
    );
  })
);

test(
  'file item is not a string',
  timeout(async ({rig}) => {
    await rig.write({
      'package.json': {
        scripts: {
          a: 'wireit',
        },
        wireit: {
          a: {
            command: 'true',
            files: [0],
          },
        },
      },
    });
    const result = rig.exec('npm run a');
    const done = await result.exit;
    assert.equal(done.code, 1);
    checkScriptOutput(
      done.stderr,
      `
❌ package.json:9:9 Expected a string, but was number.
            0
            ~`
    );
  })
);

test(
  'file item is empty or blank',
  timeout(async ({rig}) => {
    await rig.write({
      'package.json': {
        scripts: {
          a: 'wireit',
        },
        wireit: {
          a: {
            command: 'true',
            files: [''],
          },
        },
      },
    });
    const result = rig.exec('npm run a');
    const done = await result.exit;
    assert.equal(done.code, 1);
    checkScriptOutput(
      done.stderr,
      `
❌ package.json:9:9 Expected this field to be nonempty
            ""
            ~~`
    );
  })
);

test(
  'output is not an array',
  timeout(async ({rig}) => {
    await rig.write({
      'package.json': {
        scripts: {
          a: 'wireit',
        },
        wireit: {
          a: {
            command: 'true',
            output: {},
          },
        },
      },
    });
    const result = rig.exec('npm run a');
    const done = await result.exit;
    assert.equal(done.code, 1);
    checkScriptOutput(
      done.stderr,
      `
❌ package.json:8:17 Expected an array, but was object.
          "output": {}
                    ~~`
    );
  })
);

test(
  'output item is not a string',
  timeout(async ({rig}) => {
    await rig.write({
      'package.json': {
        scripts: {
          a: 'wireit',
        },
        wireit: {
          a: {
            command: 'true',
            output: [0],
          },
        },
      },
    });
    const result = rig.exec('npm run a');
    const done = await result.exit;
    assert.equal(done.code, 1);
    checkScriptOutput(
      done.stderr,
      `
❌ package.json:9:9 Expected a string, but was number.
            0
            ~`
    );
  })
);

test(
  'output item is empty or blank',
  timeout(async ({rig}) => {
    await rig.write({
      'package.json': {
        scripts: {
          a: 'wireit',
        },
        wireit: {
          a: {
            command: 'true',
            output: [' \t\n '],
          },
        },
      },
    });
    const result = rig.exec('npm run a');
    const done = await result.exit;
    assert.equal(done.code, 1);
    checkScriptOutput(
      done.stderr,
      `
❌ package.json:9:9 Expected this field to be nonempty
            " \\t\\n "
            ~~~~~~~~`
    );
  })
);

test(
  'clean is not a boolean or "if-file-deleted"',
  timeout(async ({rig}) => {
    await rig.write({
      'package.json': {
        scripts: {
          a: 'wireit',
        },
        wireit: {
          a: {
            command: 'true',
            clean: 0,
          },
        },
      },
    });
    const result = rig.exec('npm run a');
    const done = await result.exit;
    assert.equal(done.code, 1);
    checkScriptOutput(
      done.stderr,
      `
❌ package.json:8:16 The "clean" property must be either true, false, or "if-file-deleted".
          "clean": 0
                   ~`
    );
  })
);

test(
  'packageLocks is not an array',
  timeout(async ({rig}) => {
    await rig.write({
      'package.json': {
        scripts: {
          a: 'wireit',
        },
        wireit: {
          a: {
            command: 'true',
            packageLocks: 0,
          },
        },
      },
    });
    const result = rig.exec('npm run a');
    const done = await result.exit;
    assert.equal(done.code, 1);
    checkScriptOutput(
      done.stderr,
      `
❌ package.json:8:23 Expected an array, but was number.
          "packageLocks": 0
                          ~`
    );
  })
);

test(
  'packageLocks item is not a string',
  timeout(async ({rig}) => {
    await rig.write({
      'package.json': {
        scripts: {
          a: 'wireit',
        },
        wireit: {
          a: {
            command: 'true',
            packageLocks: [0],
          },
        },
      },
    });
    const result = rig.exec('npm run a');
    const done = await result.exit;
    assert.equal(done.code, 1);
    checkScriptOutput(
      done.stderr,
      `
❌ package.json:9:9 Expected a string, but was number.
            0
            ~`
    );
  })
);

test(
  'packageLocks item is empty or blank',
  timeout(async ({rig}) => {
    await rig.write({
      'package.json': {
        scripts: {
          a: 'wireit',
        },
        wireit: {
          a: {
            command: 'true',
            packageLocks: [' '],
          },
        },
      },
    });
    const result = rig.exec('npm run a');
    const done = await result.exit;
    assert.equal(done.code, 1);
    checkScriptOutput(
      done.stderr,
      `
❌ package.json:9:9 Expected this field to be nonempty
            " "
            ~~~`
    );
  })
);

test(
  'packageLocks item is not a filename',
  timeout(async ({rig}) => {
    await rig.write({
      'package.json': {
        scripts: {
          a: 'wireit',
        },
        wireit: {
          a: {
            command: 'true',
            packageLocks: ['../package-lock.json'],
          },
        },
      },
    });
    const result = rig.exec('npm run a');
    const done = await result.exit;
    assert.equal(done.code, 1);
    checkScriptOutput(
      done.stderr,
      `
❌ package.json:9:9 A package lock must be a filename, not a path
            "../package-lock.json"
            ~~~~~~~~~~~~~~~~~~~~~~`
    );
  })
);

test(
  'missing dependency',
  timeout(async ({rig}) => {
    await rig.write({
      'package.json': {
        scripts: {
          a: 'wireit',
        },
        wireit: {
          a: {
            dependencies: ['missing'],
          },
        },
      },
    });
    const result = rig.exec('npm run a');
    const done = await result.exit;
    assert.equal(done.code, 1);
    checkScriptOutput(
      done.stderr,
      `
❌ package.json:8:9 Cannot find script named "missing" in package "${rig.temp}"
            "missing"
            ~~~~~~~~~`
    );
  })
);

test(
  'missing cross package dependency',
  timeout(async ({rig}) => {
    await rig.write({
      'package.json': {
        scripts: {
          a: 'wireit',
        },
        wireit: {
          a: {
            dependencies: ['./child:missing'],
          },
        },
      },
      'child/package.json': {
        scripts: {},
      },
    });
    const result = rig.exec('npm run a');
    const done = await result.exit;
    assert.equal(done.code, 1);
    checkScriptOutput(
      done.stderr,
      `
❌ package.json:8:18 Cannot find script named "missing" in package "${rig.resolve(
        'child'
      )}"
            "./child:missing"
                     ~~~~~~~`
    );
  })
);

test(
  'missing cross package dependency (object form)',
  timeout(async ({rig}) => {
    await rig.write({
      'package.json': {
        scripts: {
          a: 'wireit',
        },
        wireit: {
          a: {
            dependencies: [{script: './child:missing'}],
          },
        },
      },
      'child/package.json': {
        scripts: {},
      },
    });
    const result = rig.exec('npm run a');
    const done = await result.exit;
    assert.equal(done.code, 1);
    assertScriptOutputEquals(
      done.stderr,
      `
❌ package.json:9:30 Cannot find script named "missing" in package "${rig.resolve(
        'child'
      )}"
              "script": "./child:missing"
                                 ~~~~~~~`
    );
  })
);

test(
  'missing same-package dependency with colon in name',
  timeout(async ({rig}) => {
    await rig.write({
      'package.json': {
        scripts: {
          a: 'wireit',
        },
        wireit: {
          a: {
            dependencies: ['test:missing'],
          },
        },
      },
    });
    const result = rig.exec('npm run a');
    const done = await result.exit;
    assert.equal(done.code, 1);
    checkScriptOutput(
      done.stderr,
      `
❌ package.json:8:9 Cannot find script named "test:missing" in package "${rig.temp}"
            "test:missing"
            ~~~~~~~~~~~~~~`
    );
  })
);
test(
  'missing cross package dependency with complicated escaped names',
  timeout(async ({rig}) => {
    // This test writes a file with a name that windows can't handle.
    if (IS_WINDOWS) {
      return;
    }
    await rig.write({
      'package.json': {
        scripts: {
          a: 'wireit',
        },
        wireit: {
          a: {
            dependencies: ['./ch\t\\ ild:mis\t\\ sing'],
          },
        },
      },
      'ch\t\\ ild/package.json': {
        scripts: {},
      },
    });
    const result = rig.exec('npm run a');
    const done = await result.exit;
    assert.equal(done.code, 1);
    checkScriptOutput(
      done.stderr,
      String.raw`
❌ package.json:8:23 Cannot find script named "mis\t\\ sing" in package "${rig.resolve(
        'ch\t\\ ild'
      )}"
            "./ch\t\\ ild:mis\t\\ sing"
                          ~~~~~~~~~~~~`
    );
  })
);

test(
  'cross-package dependency with complicated escaped name leads to directory without package.json',
  timeout(async ({rig}) => {
    await rig.write({
      'foo/package.json': {
        scripts: {
          a: 'wireit',
        },
        wireit: {
          a: {
            dependencies: ['../b\t\\ ar:b'],
          },
        },
      },
    });
    const result = rig.exec('npm run a', {cwd: 'foo'});
    const done = await result.exit;
    assert.equal(done.code, 1);
    checkScriptOutput(
      done.stderr,
      String.raw`
❌ package.json:8:10 package.json file missing: "${rig.resolve(
        'b\t\\ ar/package.json'
      )}"
            "../b\t\\ ar:b"
             ~~~~~~~~~~~`
    );
  })
);

test(
  'duplicate dependency',
  timeout(async ({rig}) => {
    await rig.write({
      'package.json': {
        scripts: {
          a: 'wireit',
          b: 'true',
        },
        wireit: {
          a: {
            dependencies: ['b', 'b'],
          },
        },
      },
    });
    const result = rig.exec('npm run a');
    const done = await result.exit;
    assert.equal(done.code, 1);
    checkScriptOutput(
      done.stderr,
      `
❌ package.json:10:9 This dependency is listed multiple times
            "b"
            ~~~

    package.json:9:9 The dependency was first listed here.
                "b",
                ~~~`
    );
  })
);

test(
  'script command is not wireit',
  timeout(async ({rig}) => {
    await rig.write({
      'package.json': {
        scripts: {
          a: 'wireit',
          b: 'not-wireit',
        },
        wireit: {
          a: {
            dependencies: ['b'],
          },
          b: {
            command: 'true',
          },
        },
      },
    });
    const result = rig.exec('npm run a');
    const done = await result.exit;
    assert.equal(done.code, 1);
    checkScriptOutput(
      done.stderr,
      `
❌ package.json:4:10 This command should just be "wireit", as this script is configured in the wireit section.
        "b": "not-wireit"
             ~~~~~~~~~~~~

    package.json:12:5 The wireit config is here.
            "b": {
            ~~~
`.trimStart()
    );
  })
);

test(
  'script is wireit but has no wireit config',
  timeout(async ({rig}) => {
    await rig.write({
      'package.json': {
        scripts: {
          a: 'wireit',
        },
        wireit: {},
      },
    });
    const result = rig.exec('npm run a');
    const done = await result.exit;
    assert.equal(done.code, 1);
    checkScriptOutput(
      done.stderr,
      `
❌ package.json:3:10 This script is configured to run wireit but it has no config in the wireit section of this package.json file
        "a": "wireit"
             ~~~~~~~~
`
    );
  })
);

test(
  'script has no command, dependencies, or files',
  timeout(async ({rig}) => {
    await rig.write({
      'package.json': {
        scripts: {
          a: 'wireit',
        },
        wireit: {
          a: {},
        },
      },
    });
    const result = rig.exec('npm run a');
    const done = await result.exit;
    assert.equal(done.code, 1);
    checkScriptOutput(
      done.stderr,
      `
❌ package.json:6:5 A wireit config must set at least one of "command", "dependencies", or "files". Otherwise there is nothing for wireit to do.
        "a": {}
        ~~~`
    );
  })
);

test(
  'script has no command and empty dependencies and files',
  timeout(async ({rig}) => {
    await rig.write({
      'package.json': {
        scripts: {
          a: 'wireit',
        },
        wireit: {
          a: {
            files: [],
            dependencies: [],
          },
        },
      },
    });
    const result = rig.exec('npm run a');
    const done = await result.exit;
    assert.equal(done.code, 1);
    checkScriptOutput(
      done.stderr,
      `
❌ package.json:6:5 A wireit config must set at least one of "command", "dependencies", or "files". Otherwise there is nothing for wireit to do.
        "a": {
        ~~~`
    );
  })
);

test(
  "cross-package dependency doesn't have a colon",
  timeout(async ({rig}) => {
    await rig.write({
      'package.json': {
        scripts: {
          a: 'wireit',
        },
        wireit: {
          a: {
            dependencies: ['../foo'],
          },
        },
      },
    });
    const result = rig.exec('npm run a');
    const done = await result.exit;
    assert.equal(done.code, 1);
    checkScriptOutput(
      done.stderr,
      `
❌ package.json:8:9 Cross-package dependency must use syntax "<relative-path>:<script-name>", but there's no ":" character in "../foo".
            "../foo"
            ~~~~~~~~
`
    );
  })
);

test(
  "cross-package dependency doesn't have a script name",
  timeout(async ({rig}) => {
    await rig.write({
      'package.json': {
        scripts: {
          a: 'wireit',
        },
        wireit: {
          a: {
            dependencies: ['../foo:'],
          },
        },
      },
    });
    const result = rig.exec('npm run a');
    const done = await result.exit;
    assert.equal(done.code, 1);
    checkScriptOutput(
      done.stderr,
      `
❌ package.json:8:9 Cross-package dependency must use syntax "<relative-path>:<script-name>", but there's no script name in "../foo:".
            "../foo:"
            ~~~~~~~~~
`
    );
  })
);

test(
  'cross-package dependency resolves to the same package (".")',
  timeout(async ({rig}) => {
    await rig.write({
      'package.json': {
        scripts: {
          a: 'wireit',
        },
        wireit: {
          a: {
            dependencies: ['.:b'],
          },
        },
      },
    });
    const result = rig.exec('npm run a');
    const done = await result.exit;
    assert.equal(done.code, 1);
    checkScriptOutput(
      done.stderr,
      `
❌ package.json:8:9 Cross-package dependency ".:b" resolved to the same package.
            ".:b"
            ~~~~~
`
    );
  })
);

test(
  'cross-package dependency resolves to the same package (up and back)',
  timeout(async ({rig}) => {
    await rig.write({
      'foo/package.json': {
        scripts: {
          a: 'wireit',
        },
        wireit: {
          a: {
            dependencies: ['../foo:b'],
          },
        },
      },
    });
    const result = rig.exec('npm run a', {cwd: 'foo'});
    const done = await result.exit;
    assert.equal(done.code, 1);
    checkScriptOutput(
      done.stderr,
      `
❌ package.json:8:9 Cross-package dependency "../foo:b" resolved to the same package.
            "../foo:b"
            ~~~~~~~~~~
`
    );
  })
);

test(
  'cross-package dependency leads to directory without package.json',
  timeout(async ({rig}) => {
    await rig.write({
      'foo/package.json': {
        scripts: {
          a: 'wireit',
        },
        wireit: {
          a: {
            dependencies: ['../bar:b'],
          },
        },
      },
    });
    const result = rig.exec('npm run a', {cwd: 'foo'});
    const done = await result.exit;
    assert.equal(done.code, 1);
    checkScriptOutput(
      done.stderr,
      `
❌ package.json:8:10 package.json file missing: "${rig.resolve(
        'bar/package.json'
      )}"
            "../bar:b"
             ~~~~~~`
    );
  })
);

test(
  'cross-package dependency leads to package.json with invalid JSON',
  timeout(async ({rig}) => {
    await rig.write({
      'foo/package.json': {
        scripts: {
          a: 'wireit',
        },
        wireit: {
          a: {
            dependencies: ['../bar:b'],
          },
        },
      },
      'bar/package.json': '{"scripts": {},}',
    });
    const result = rig.exec('npm run a', {cwd: 'foo'});
    const done = await result.exit;
    assert.equal(done.code, 1);
    checkScriptOutput(
      done.stderr,
      `
❌ ..${pathlib.sep}bar${pathlib.sep}package.json:1:16 JSON syntax error
    {"scripts": {},}
                   ~
❌ ..${pathlib.sep}bar${pathlib.sep}package.json:1:16 JSON syntax error
    {"scripts": {},}
                   ~
`
    );
  })
);

test(
  'cycle of length 1',
  timeout(async ({rig}) => {
    //  a
    //  ^ \
    //  |  |
    //  +--+
    await rig.write({
      'package.json': {
        scripts: {
          a: 'wireit',
        },
        wireit: {
          a: {
            dependencies: ['a'],
          },
        },
      },
    });
    const result = rig.exec('npm run a');
    const done = await result.exit;
    assert.equal(done.code, 1);
    checkScriptOutput(
      done.stderr,
      `
❌ package.json:6:5 Cycle detected in dependencies of "a".
        "a": {
        ~~~

    package.json:8:9 "a" points back to "a"
                "a"
                ~~~
`
    );
  })
);

test(
  'cycle of length 2',
  timeout(async ({rig}) => {
    //  a --> b
    //  ^     |
    //  |     |
    //  +-----+
    await rig.write({
      'package.json': {
        scripts: {
          a: 'wireit',
          b: 'wireit',
        },
        wireit: {
          a: {
            dependencies: ['b'],
          },
          b: {
            dependencies: ['a'],
          },
        },
      },
    });
    const result = rig.exec('npm run a');
    const {code, stderr} = await result.exit;
    assert.equal(code, 1);
    checkScriptOutput(
      stderr,
      `
❌ package.json:7:5 Cycle detected in dependencies of "a".
        "a": {
        ~~~

    package.json:9:9 "a" points to "b"
                "b"
                ~~~

    package.json:14:9 "b" points back to "a"
                "a"
                ~~~
`
    );
  })
);

test(
  'cycle of length 3',
  timeout(async ({rig}) => {
    //  a --> b --> c
    //  ^           |
    //  |           |
    //  +-----------+
    await rig.write({
      'package.json': {
        scripts: {
          a: 'wireit',
          b: 'wireit',
          c: 'wireit',
        },
        wireit: {
          a: {
            dependencies: ['b'],
          },
          b: {
            dependencies: ['c'],
          },
          c: {
            dependencies: ['a'],
          },
        },
      },
    });
    const result = rig.exec('npm run a');
    const {code, stderr} = await result.exit;
    assert.equal(code, 1);
    checkScriptOutput(
      stderr,
      `
❌ package.json:8:5 Cycle detected in dependencies of "a".
        "a": {
        ~~~

    package.json:10:9 "a" points to "b"
                "b"
                ~~~

    package.json:15:9 "b" points to "c"
                "c"
                ~~~

    package.json:20:9 "c" points back to "a"
                "a"
                ~~~
`
    );
  })
);

test(
  '2 cycles of length 1',
  timeout(async ({rig}) => {
    //  a -----> b
    //  ^ \     ^ \
    //  | |     | |
    //  +-+     +-+
    await rig.write({
      'package.json': {
        scripts: {
          a: 'wireit',
          b: 'wireit',
        },
        wireit: {
          a: {
            dependencies: ['a', 'b'],
          },
          b: {
            dependencies: ['b'],
          },
        },
      },
    });
    const result = rig.exec('npm run a');
    const {code, stderr} = await result.exit;
    assert.equal(code, 1);
    checkScriptOutput(
      stderr,
      `
❌ package.json:7:5 Cycle detected in dependencies of "a".
        "a": {
        ~~~

    package.json:9:9 "a" points back to "a"
                "a",
                ~~~
    `
    );
  })
);

test(
  'cycle with lead up and lead out',
  timeout(async ({rig}) => {
    //  a --> b --> c --> d --> e
    //        ^           |
    //        |           |
    //        +-----------+
    await rig.write({
      'package.json': {
        scripts: {
          a: 'wireit',
          b: 'wireit',
          c: 'wireit',
          d: 'wireit',
          e: 'wireit',
        },
        wireit: {
          a: {
            dependencies: ['b'],
          },
          b: {
            dependencies: ['c'],
          },
          c: {
            dependencies: ['d'],
          },
          d: {
            dependencies: ['e', 'b'],
          },
          e: {
            command: 'true',
          },
        },
      },
    });
    const result = rig.exec('npm run a');
    const {code, stderr} = await result.exit;
    assert.equal(code, 1);
    checkScriptOutput(
      stderr,
      `
❌ package.json:15:5 Cycle detected in dependencies of "b".
        "b": {
        ~~~

    package.json:17:9 "b" points to "c"
                "c"
                ~~~

    package.json:22:9 "c" points to "d"
                "d"
                ~~~

    package.json:28:9 "d" points back to "b"
                "b"
                ~~~`
    );
  })
);

test(
  'cycle with multiple trails',
  timeout(async ({rig}) => {
    //    +------+
    //   /        \
    //  /          v
    // a --> b --> c --> d
    //       ^          /
    //        \        /
    //         +------+
    await rig.write({
      'package.json': {
        scripts: {
          a: 'wireit',
          b: 'wireit',
          c: 'wireit',
          d: 'wireit',
          e: 'wireit',
        },
        wireit: {
          a: {
            dependencies: ['b', 'c'],
          },
          b: {
            dependencies: ['c'],
          },
          c: {
            dependencies: ['d'],
          },
          d: {
            dependencies: ['b'],
          },
        },
      },
    });
    const result = rig.exec('npm run a');
    const done = await result.exit;
    assert.equal(done.code, 1);
    checkScriptOutput(
      done.stderr,
      `
❌ package.json:16:5 Cycle detected in dependencies of "b".
        "b": {
        ~~~

    package.json:18:9 "b" points to "c"
                "c"
                ~~~

    package.json:23:9 "c" points to "d"
                "d"
                ~~~

    package.json:28:9 "d" points back to "b"
                "b"
                ~~~
      `
    );
  })
);

test(
  'cycle with multiple trails (with different dependency order)',
  timeout(async ({rig}) => {
    //    +------+
    //   /        \
    //  /          v
    // a --> b --> c --> d
    //       ^          /
    //        \        /
    //         +------+
    await rig.write({
      'package.json': {
        scripts: {
          a: 'wireit',
          b: 'wireit',
          c: 'wireit',
          d: 'wireit',
          e: 'wireit',
        },
        wireit: {
          a: {
            // The order declared shouldn't affect the path we take to detect
            // the cycle.
            dependencies: ['c', 'b'],
          },
          b: {
            dependencies: ['c'],
          },
          c: {
            dependencies: ['d'],
          },
          d: {
            dependencies: ['b'],
          },
        },
      },
    });
    const result = rig.exec('npm run a');
    const done = await result.exit;
    assert.equal(done.code, 1);
    checkScriptOutput(
      done.stderr,
      `
  ❌ package.json:16:5 Cycle detected in dependencies of "b".
        "b": {
        ~~~

    package.json:18:9 "b" points to "c"
                "c"
                ~~~

    package.json:23:9 "c" points to "d"
                "d"
                ~~~

    package.json:28:9 "d" points back to "b"
                "b"
                ~~~
      `
    );
  })
);

test(
  'cycle across packages',
  timeout(async ({rig}) => {
    //  foo:a --> bar:b
    //    ^         |
    //    |         |
    //    +---------+
    await rig.write({
      'foo/package.json': {
        scripts: {
          a: 'wireit',
        },
        wireit: {
          a: {
            dependencies: ['../bar:b'],
          },
        },
      },
      'bar/package.json': {
        scripts: {
          b: 'wireit',
        },
        wireit: {
          b: {
            dependencies: ['../foo:a'],
          },
        },
      },
    });
    const result = rig.exec('npm run a', {cwd: 'foo'});
    const {code, stderr} = await result.exit;
    assert.equal(code, 1);
    checkScriptOutput(
      stderr,
      `
❌ package.json:6:5 Cycle detected in dependencies of "a".
        "a": {
        ~~~

    package.json:8:9 "a" points to "../bar:b"
                "../bar:b"
                ~~~~~~~~~~

    ..${pathlib.sep}bar${pathlib.sep}package.json:8:9 "b" points back to "../foo:a"
                "../foo:a"
                ~~~~~~~~~~
`
    );
  })
);

test(
  'multiple errors',
  timeout(async ({rig}) => {
    await rig.write({
      'package.json': {
        scripts: {
          a: 'wireit',
          b: 'wireit',
          c: 'wireit',
        },
        wireit: {
          a: {
            command: 'foo',
            dependencies: ['b', 'c'],
          },
          b: {},
          c: {},
        },
      },
    });
    const result = rig.exec('npm run a');
    const done = await result.exit;
    assert.equal(done.code, 1);
    checkScriptOutput(
      done.stderr,
      `
❌ package.json:15:5 A wireit config must set at least one of "command", "dependencies", or "files". Otherwise there is nothing for wireit to do.
        "b": {},
        ~~~
❌ package.json:16:5 A wireit config must set at least one of "command", "dependencies", or "files". Otherwise there is nothing for wireit to do.
        "c": {}
        ~~~`
    );
  })
);

test(`we don't produce a duplicate analysis error for the same dependency`, async ({
  rig,
}) => {
  await rig.write({
    'package.json': {
      scripts: {
        a: 'wireit',
        b: 'wireit',
        c: 'wireit',
        errors: 'wireit',
      },
      wireit: {
        a: {
          dependencies: ['b', 'c'],
        },
        b: {
          dependencies: ['errors'],
        },
        c: {
          dependencies: ['errors'],
        },
        errors: {
          command: {},
        },
      },
    },
  });
  const result = rig.exec('npm run a');
  const done = await result.exit;
  assert.equal(done.code, 1);
  checkScriptOutput(
    done.stderr,
    `
❌ package.json:26:18 Expected a string, but was object.
          "command": {}
                     ~~`
  );
});

test(`we don't produce a duplicate not found error when there's multiple deps into the same file`, async ({
  rig,
}) => {
  await rig.write({
    'package.json': {
      scripts: {
        a: 'wireit',
      },
      wireit: {
        a: {
          dependencies: ['./child:error1', './child:error2'],
        },
      },
    },
  });
  const result = rig.exec('npm run a');
  const done = await result.exit;
  assert.equal(done.code, 1);
  checkScriptOutput(
    done.stderr,
    `
❌ package.json:8:10 package.json file missing: "${rig.resolve(
      'child/package.json'
    )}"
            "./child:error1",
             ~~~~~~~
❌ package.json:9:10 package.json file missing: "${rig.resolve(
      'child/package.json'
    )}"
            "./child:error2"
             ~~~~~~~`
  );
});

test(`we don't produce a duplicate error when there's multiple deps into the same invalid file`, async ({
  rig,
}) => {
  await rig.write({
    'package.json': {
      scripts: {
        a: 'wireit',
      },
      wireit: {
        a: {
          dependencies: ['./child:error1', './child:error2'],
        },
      },
    },
    'child/package.json': {
      scripts: 'bad',
    },
  });
  const result = rig.exec('npm run a');
  const done = await result.exit;
  assert.equal(done.code, 1);
  checkScriptOutput(
    done.stderr,
    `
❌ child${pathlib.sep}package.json:2:14 Expected an object, but was string.
      "scripts": "bad"
                 ~~~~~
❌ package.json:8:18 Cannot find script named "error1" in package "${rig.resolve(
      'child'
    )}"
            "./child:error1",
                     ~~~~~~
❌ package.json:9:18 Cannot find script named "error2" in package "${rig.resolve(
      'child'
    )}"
            "./child:error2"
                     ~~~~~~`
  );
});

test(`we don't produce a duplicate error when there's multiple deps on a script that fails`, async ({
  rig,
}) => {
  const willFail = await rig.newCommand();
  await rig.write({
    'package.json': {
      scripts: {
        a: 'wireit',
        b: 'wireit',
        c: 'wireit',
        errors: 'wireit',
      },
      wireit: {
        a: {
          dependencies: ['b', 'c'],
        },
        b: {
          dependencies: ['errors'],
        },
        c: {
          dependencies: ['errors'],
        },
        errors: {
          command: willFail.command,
        },
      },
    },
  });
  const result = rig.exec('npm run a');
  const invok = await willFail.nextInvocation();
  invok.exit(1);
  await invok.closed;
  const done = await result.exit;
  assert.equal(done.code, 1);
  checkScriptOutput(
    done.stderr,
    `
❌ [errors] Failed with exit status 1`
  );
});

test(`repro an issue with looking for a colon in missing dependency`, async ({
  rig,
}) => {
  await rig.write('package.json', {
    scripts: {
      a: 'wireit',
      b: 'wireit',
    },
    wireit: {
      a: {
        // There's no colon in this dependency name, but there are more colons
        // later on in the file. Ensure that we still draw the squiggles
        // correctly.
        dependencies: ['c'],
      },
      b: {
        command: 'foo:bar important mainly that this includes a colon',
      },
    },
  });
  const execResult = rig.exec(`npm run a`);
  const done = await execResult.exit;
  assert.equal(done.code, 1);
  checkScriptOutput(
    done.stderr,
    `
❌ package.json:9:9 Cannot find script named "c" in package "${rig.temp}"
            "c"
            ~~~`
  );
});

test(
<<<<<<< HEAD
  'dependencies.soft is not a boolean',
=======
  'script without command cannot have output',
>>>>>>> f8f5fe65
  timeout(async ({rig}) => {
    await rig.write({
      'package.json': {
        scripts: {
          a: 'wireit',
          b: 'wireit',
        },
        wireit: {
          a: {
<<<<<<< HEAD
            dependencies: [
              {
                script: 'b',
                soft: 1,
              },
            ],
=======
            dependencies: ['b'],
            output: ['foo'],
>>>>>>> f8f5fe65
          },
          b: {
            command: 'true',
          },
        },
      },
    });
    const result = rig.exec('npm run a');
    const done = await result.exit;
    assert.equal(done.code, 1);
<<<<<<< HEAD
    assertScriptOutputEquals(
      done.stderr,
      `
❌ package.json:11:19 The "soft" property must be either true or false.
              "soft": 1
                      ~`
=======
    checkScriptOutput(
      done.stderr,
      `
❌ package.json:11:7 "output" can only be set if "command" is also set.
          "output": [
          ~~~~~~~~~~~
            "foo"
    ~~~~~~~~~~~~~
          ]
    ~~~~~~~`
    );
  })
);

test(
  'service is not a boolean',
  timeout(async ({rig}) => {
    await rig.write({
      'package.json': {
        scripts: {
          a: 'wireit',
        },
        wireit: {
          a: {
            command: 'true',
            service: 1,
          },
        },
      },
    });
    const result = rig.exec('npm run a');
    const done = await result.exit;
    assert.equal(done.code, 1);
    checkScriptOutput(
      done.stderr,
      `
❌ package.json:8:18 The "service" property must be either true or false.
          "service": 1
                     ~`
    );
  })
);

test(
  'service does not have command',
  timeout(async ({rig}) => {
    await rig.write({
      'package.json': {
        scripts: {
          a: 'wireit',
          b: 'wireit',
        },
        wireit: {
          a: {
            service: true,
            dependencies: ['b'],
          },
          b: {
            command: 'true',
          },
        },
      },
    });
    const result = rig.exec('npm run a');
    const done = await result.exit;
    assert.equal(done.code, 1);
    checkScriptOutput(
      done.stderr,
      `
❌ package.json:8:18 A "service" script must have a "command".
          "service": true,
                     ~~~~`
    );
  })
);

test(
  'service cannot have output',
  timeout(async ({rig}) => {
    await rig.write({
      'package.json': {
        scripts: {
          a: 'wireit',
        },
        wireit: {
          a: {
            command: 'true',
            service: true,
            output: ['foo'],
          },
        },
      },
    });
    const result = rig.exec('npm run a');
    const done = await result.exit;
    assert.equal(done.code, 1);
    checkScriptOutput(
      done.stderr,
      `
❌ package.json:9:17 A "service" script cannot have an "output".
          "output": [
                    ~
            "foo"
    ~~~~~~~~~~~~~
          ]
    ~~~~~~~`
>>>>>>> f8f5fe65
    );
  })
);

test.run();<|MERGE_RESOLUTION|>--- conflicted
+++ resolved
@@ -198,7 +198,7 @@
   const execResult = rig.exec(`npm run a`);
   const done = await execResult.exit;
   assert.equal(done.code, 1);
-  assertScriptOutputEquals(
+  checkScriptOutput(
     done.stderr,
     `
 ❌ package.json:9:21 Expected a string, but was array.
@@ -258,7 +258,7 @@
   const execResult = rig.exec(`npm run a`);
   const done = await execResult.exit;
   assert.equal(done.code, 1);
-  assertScriptOutputEquals(
+  checkScriptOutput(
     done.stderr,
     `
 ❌ package.json:14:21 Expected this field to be nonempty
@@ -286,7 +286,7 @@
   const execResult = rig.exec(`npm run a`);
   const done = await execResult.exit;
   assert.equal(done.code, 1);
-  assertScriptOutputEquals(
+  checkScriptOutput(
     done.stderr,
     `
 ❌ package.json:13:9 Dependency object must set a "script" property.
@@ -752,7 +752,7 @@
     const result = rig.exec('npm run a');
     const done = await result.exit;
     assert.equal(done.code, 1);
-    assertScriptOutputEquals(
+    checkScriptOutput(
       done.stderr,
       `
 ❌ package.json:9:30 Cannot find script named "missing" in package "${rig.resolve(
@@ -1821,11 +1821,7 @@
 });
 
 test(
-<<<<<<< HEAD
-  'dependencies.soft is not a boolean',
-=======
   'script without command cannot have output',
->>>>>>> f8f5fe65
   timeout(async ({rig}) => {
     await rig.write({
       'package.json': {
@@ -1835,17 +1831,8 @@
         },
         wireit: {
           a: {
-<<<<<<< HEAD
-            dependencies: [
-              {
-                script: 'b',
-                soft: 1,
-              },
-            ],
-=======
             dependencies: ['b'],
             output: ['foo'],
->>>>>>> f8f5fe65
           },
           b: {
             command: 'true',
@@ -1856,14 +1843,6 @@
     const result = rig.exec('npm run a');
     const done = await result.exit;
     assert.equal(done.code, 1);
-<<<<<<< HEAD
-    assertScriptOutputEquals(
-      done.stderr,
-      `
-❌ package.json:11:19 The "soft" property must be either true or false.
-              "soft": 1
-                      ~`
-=======
     checkScriptOutput(
       done.stderr,
       `
@@ -1970,7 +1949,43 @@
     ~~~~~~~~~~~~~
           ]
     ~~~~~~~`
->>>>>>> f8f5fe65
+    );
+  })
+);
+
+test(
+  'dependencies.soft is not a boolean',
+  timeout(async ({rig}) => {
+    await rig.write({
+      'package.json': {
+        scripts: {
+          a: 'wireit',
+          b: 'wireit',
+        },
+        wireit: {
+          a: {
+            dependencies: [
+              {
+                script: 'b',
+                soft: 1,
+              },
+            ],
+          },
+          b: {
+            command: 'true',
+          },
+        },
+      },
+    });
+    const result = rig.exec('npm run a');
+    const done = await result.exit;
+    assert.equal(done.code, 1);
+    checkScriptOutput(
+      done.stderr,
+      `
+❌ package.json:11:19 The "soft" property must be either true or false.
+              "soft": 1
+                      ~`
     );
   })
 );
