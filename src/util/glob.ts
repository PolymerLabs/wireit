--- conflicted
+++ resolved
@@ -55,13 +55,6 @@
    * Note this works even if includeDirectories is false.
    */
   expandDirectories: boolean;
-
-  /**
-   * If true, interpret `/` as the `cwd`, but still allow `../` for referring
-   * outside of `cwd` (for example, `/foo` is interpreted as `<cwd>/foo`). If
-   * false, `/` refers to the root of the filesystem.
-   */
-  rerootToCwd: boolean;
 
   /**
    * If true, throw an exception if a file matches which is not under the cwd.
@@ -166,16 +159,10 @@
     if (isExclusive) {
       pattern = pattern.slice(1); // Remove the "!"
     }
-<<<<<<< HEAD
-    if (opts.rerootToCwd) {
-      pattern = pattern.replace(/^\/+/, '');
-    }
-=======
     // Ignore leading `/`s so that e.g. "/foo" is interpreted relative to the
     // cwd, instead of relative to the root of the filesystem. We want to include
     // >1 leading slashes, since those are technically valid paths too.
     pattern = pattern.replace(/^\/+/, '');
->>>>>>> 8919266f
     if (isExclusive) {
       if (prevWasInclusive) {
         // A new group is needed because this exclusion comes before an
