--- conflicted
+++ resolved
@@ -109,13 +109,8 @@
     }
 
     const openFiles = new Set(this.openFiles);
-<<<<<<< HEAD
-    for (const failure of await this.#analyzer.analyzeFiles([...openFiles])) {
+    for (const failure of await this._analyzer.analyzeFiles([...openFiles])) {
       if (failure.diagnostic !== undefined) {
-=======
-    for (const failure of await this._analyzer.analyzeFiles([...openFiles])) {
-      if (failure.diagnostic != null) {
->>>>>>> f8f5fe65
         addDiagnostic(failure.diagnostic);
       }
       if (failure.diagnostics !== undefined) {
