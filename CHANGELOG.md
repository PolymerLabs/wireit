# Changelog

All notable changes to this project will be documented in this file.

The format is based on [Keep a Changelog](https://keepachangelog.com/en/1.0.0/),
and this project adheres to [Semantic
Versioning](https://semver.org/spec/v2.0.0.html).

## [Unreleased]

<<<<<<< HEAD
### Added

- Added local disk caching. If a script has both its `files` and `output` arrays
  defined, then the `output` files for each run will now be cached inside the
  `.wireit` directory. If a script runs with the same configuration and `files`,
  then the `output` files will be copied from the cache, instead of running the
  script's command.

### Changed

- [**Breaking**] Bumped minimum Node version from `16.0.0` to `16.7.0` in order
  to use `fs.cp`.
=======
### Fixed

- Fixed bug where deleting a file would not trigger a re-run in watch mode.
>>>>>>> fca6252e

## [0.0.0] - 2022-04-04

### Added

- Initial release.<|MERGE_RESOLUTION|>--- conflicted
+++ resolved
@@ -8,7 +8,6 @@
 
 ## [Unreleased]
 
-<<<<<<< HEAD
 ### Added
 
 - Added local disk caching. If a script has both its `files` and `output` arrays
@@ -21,11 +20,10 @@
 
 - [**Breaking**] Bumped minimum Node version from `16.0.0` to `16.7.0` in order
   to use `fs.cp`.
-=======
+
 ### Fixed
 
 - Fixed bug where deleting a file would not trigger a re-run in watch mode.
->>>>>>> fca6252e
 
 ## [0.0.0] - 2022-04-04
 
